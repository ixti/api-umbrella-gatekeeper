--- conflicted
+++ resolved
@@ -1,4 +1,3 @@
-<<<<<<< HEAD
 mongodb:
   url: "mongodb://127.0.0.1:27017/api_umbrella_test"
 redis:
@@ -10,36 +9,14 @@
   rateLimits: []
 haproxyLogListener:
   port: 9334
-apis: 
+apis:
   - frontend_host: localhost
     backend_host: localhost
     url_matches:
       - frontend_prefix: /
         backend_prefix: /
-=======
-apiUmbrella:
-  mongodb: "mongodb://127.0.0.1:27017/api_umbrella_test"
-  redis:
-    host: 127.0.0.1
-    port: 9736
-  proxy:
-    port: 9333
-    target: "localhost:9444"
-    rateLimits: []
-  haproxyLogListener:
-    port: 9334
-  apis: 
-    - frontend_host: localhost
-      backend_host: localhost
-      url_matches:
-        - frontend_prefix: /
-          backend_prefix: /
-  dns_resolver:
-    minimum_ttl: 0.1
-    ignore_ttl_domains:
-      - "akamaiedge\\.net$"
-      - "yahoo\\.com"
-convoy:
-  keys:
-    prefix: "cv:"
->>>>>>> 8fa7d8c7
+dns_resolver:
+  minimum_ttl: 0.1
+  ignore_ttl_domains:
+    - "akamaiedge\\.net$"
+    - "yahoo\\.com"