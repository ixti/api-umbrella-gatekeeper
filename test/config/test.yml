--- conflicted
+++ resolved
@@ -201,21 +201,5 @@
       - frontend_prefix: /
         backend_prefix: /
 dns_resolver:
-<<<<<<< HEAD
   minimum_ttl: 1
-  reload_buffer_time: 0.1
-# This is the config for redis-convoy. We're using their defaults, but the
-# defaults go away when in their test environment. So redefine them here.
-convoy:
-  keys:
-    prefix: "cv:"
-    logTTL: 86400,
-		queued: queued
-		processing: processing
-		failed: failed
-=======
-  minimum_ttl: 0.1
-  ignore_ttl_domains:
-    - "akamaiedge\\.net$"
-    - "yahoo\\.com"
->>>>>>> 24588612
+  reload_buffer_time: 0.1