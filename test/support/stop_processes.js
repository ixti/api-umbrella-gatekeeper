--- conflicted
+++ resolved
@@ -17,13 +17,9 @@
 }
 
 after(function stopProcesses(done) {
-<<<<<<< HEAD
-  this.timeout(15000);
+  this.timeout(30000);
   killApiUmbrellaServer(done);
 });
-=======
-  this.timeout(30000);
->>>>>>> d7aa58f3
 
 process.on('exit', function() {
   killApiUmbrellaServer();
