'use strict';

require('../test_helper');

var _ = require('lodash'),
    csv = require('csv'),
    execFile = require('child_process').execFile,
    Factory = require('factory-lady'),
    fs = require('fs'),
    ippp = require('ipplusplus'),
    mergeOverwriteArrays = require('object-extend'),
    path = require('path'),
    request = require('request'),
    uuid = require('node-uuid'),
    xml2js = require('xml2js'),
    yaml = require('js-yaml');

global.backendCalled = false;
global.autoIncrementingIpAddress = '10.0.0.0';

_.merge(global.shared, {
  buildRequestOptions: function(path, apiKey, options) {
    return _.extend({
        url: 'http://localhost:9333' + path,
        qs: { api_key: apiKey },
      }, options);
  },

  runServer: function(configOverrides) {
<<<<<<< HEAD
    before(function setupConfig(done) {
      var paths = [
        path.resolve(__dirname, '../../config/default.yml'),
        path.resolve(__dirname, '../config/test.yml'),
      ];

      var config = {};
      paths.forEach(function(path) {
        var data = fs.readFileSync(path);
        var values = yaml.safeLoad(data.toString());

        mergeOverwriteArrays(config, values);
      });

      if(configOverrides) {
        mergeOverwriteArrays(config, configOverrides);
      }

      if(config.apis) {
        config.apis.forEach(function(api) {
          if(!api._id) {
            api._id = uuid.v4();
          }

          if(!api.servers) {
            api.servers = [
              {
                host: '127.0.0.1',
                port: 9444,
              }
            ];
          }
        });
      }

      // Dump as YAML, with nulls being treated as real YAML nulls, rather than
      // the string "null" (which is js-yaml's default).
      fs.writeFileSync('/tmp/runtime_config_test.yml', yaml.safeDump(config, { styles: { '!!null': 'canonical' } }));
      done();
    });

    before(function reloadNginx(done) {
      execFile('pkill', ['-HUP', '-f', 'nginx: master'], function() {
        setTimeout(done, 1500);
      });
=======
    beforeEach(function startConfigLoader(done) {
      this.timeout(5000);
      var overridesPath = path.resolve(__dirname, '../config/overrides.yml');
      fs.writeFileSync(overridesPath, yaml.dump(configOverrides || {}));

      apiUmbrellaConfig.loader({
        paths: [
          path.resolve(__dirname, '../../config/default.yml'),
          path.resolve(__dirname, '../config/test.yml'),
        ],
        overrides: configOverrides,
      }, function(error, loader) {
        this.loader = loader;
        done(error);
      }.bind(this));
>>>>>>> aceaf0b3
    });

    beforeEach(function createDefaultApiUser(done) {
      global.autoIncrementingIpAddress = ippp.next(global.autoIncrementingIpAddress);
      this.ipAddress = global.autoIncrementingIpAddress;

      Factory.create('api_user', function(user) {
        this.user = user;
        this.apiKey = user.api_key;
        this.options = {
          headers: {
            'X-Api-Key': this.apiKey,
          }
        };
        done();
      }.bind(this));
    });

    beforeEach(function resetBackendCalled(done) {
      backendCalled = false;
<<<<<<< HEAD
      done();
=======

      this.gatekeeper = gatekeeper.start({
        config: this.loader.runtimeFile,
      }, done);
    });

    afterEach(function stopConfigLoader(done) {
      if(this.loader) {
        this.loader.close(done);
      }
    });

    afterEach(function stopGatekeeper(done) {
      if(this.gatekeeper) {
        this.gatekeeper.close(done);
      }
>>>>>>> aceaf0b3
    });
  },

  itBehavesLikeGatekeeperBlocked: function(path, statusCode, errorCode, options) {
    it('doesn\'t call the target app', function(done) {
      request(shared.buildRequestOptions(path, this.apiKey, options), function() {
        backendCalled.should.eql(false);
        done();
      });
    });

    it('returns a blocked status code and error code', function(done) {
      request(shared.buildRequestOptions(path, this.apiKey, options), function(error, response, body) {
        response.statusCode.should.eql(statusCode);
        body.should.include(errorCode);
        done();
      });
    });

    it('allows errors to be accessed from any origin via CORS', function(done) {
      request(shared.buildRequestOptions(path, this.apiKey, options), function(error, response) {
        response.headers['access-control-allow-origin'].should.eql('*');
        done();
      });
    });

    describe('formatted error responses', function() {
      it('returns a JSON error response', function(done) {
        request(shared.buildRequestOptions(path + '.json', this.apiKey, options), function(error, response, body) {
          var data = JSON.parse(body);
          data.error.code.should.eql(errorCode);
          done();
        });
      });

      it('returns an XML error response', function(done) {
        request(shared.buildRequestOptions(path + '.xml', this.apiKey, options), function(error, response, body) {
          xml2js.parseString(body, function(error, data) {
            data.response.error[0].code[0].should.eql(errorCode);
            done();
          });
        });
      });

      it('returns CSV error response', function(done) {
        request(shared.buildRequestOptions(path + '.csv', this.apiKey, options), function(error, response, body) {
          csv().from.string(body).to.array(function(data) {
            data[1][0].should.eql(errorCode);
            done();
          });
        });
      });
    });
  },

  itBehavesLikeGatekeeperAllowed: function(path, options) {
    it('calls the target app', function(done) {
      request(shared.buildRequestOptions(path, this.apiKey, options), function() {
        backendCalled.should.eql(true);
        done();
      });
    });

    it('returns a successful response', function(done) {
      request(shared.buildRequestOptions(path, this.apiKey, options), function(error, response) {
        response.statusCode.should.eql(200);
        done();
      });
    });
  },
});<|MERGE_RESOLUTION|>--- conflicted
+++ resolved
@@ -27,7 +27,6 @@
   },
 
   runServer: function(configOverrides) {
-<<<<<<< HEAD
     before(function setupConfig(done) {
       var paths = [
         path.resolve(__dirname, '../../config/default.yml'),
@@ -73,23 +72,6 @@
       execFile('pkill', ['-HUP', '-f', 'nginx: master'], function() {
         setTimeout(done, 1500);
       });
-=======
-    beforeEach(function startConfigLoader(done) {
-      this.timeout(5000);
-      var overridesPath = path.resolve(__dirname, '../config/overrides.yml');
-      fs.writeFileSync(overridesPath, yaml.dump(configOverrides || {}));
-
-      apiUmbrellaConfig.loader({
-        paths: [
-          path.resolve(__dirname, '../../config/default.yml'),
-          path.resolve(__dirname, '../config/test.yml'),
-        ],
-        overrides: configOverrides,
-      }, function(error, loader) {
-        this.loader = loader;
-        done(error);
-      }.bind(this));
->>>>>>> aceaf0b3
     });
 
     beforeEach(function createDefaultApiUser(done) {
@@ -110,26 +92,7 @@
 
     beforeEach(function resetBackendCalled(done) {
       backendCalled = false;
-<<<<<<< HEAD
       done();
-=======
-
-      this.gatekeeper = gatekeeper.start({
-        config: this.loader.runtimeFile,
-      }, done);
-    });
-
-    afterEach(function stopConfigLoader(done) {
-      if(this.loader) {
-        this.loader.close(done);
-      }
-    });
-
-    afterEach(function stopGatekeeper(done) {
-      if(this.gatekeeper) {
-        this.gatekeeper.close(done);
-      }
->>>>>>> aceaf0b3
     });
   },
 
