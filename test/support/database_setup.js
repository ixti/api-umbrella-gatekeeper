'use strict';

require('../test_helper');

var apiUmbrellaConfig = require('api-umbrella-config'),
    async = require('async'),
    forever = require('forever-monitor'),
    fs = require('fs'),
    mongoose = require('mongoose'),
    path = require('path'),
    redis = require('redis'),
    net = require('net');

var config = apiUmbrellaConfig.load(path.resolve(__dirname, '../config/test.yml'));

mongoose.testConnection = mongoose.createConnection(config.get('mongodb.url'), config.get('mongodb.options'));

before(function mongoOpen(done) {
<<<<<<< HEAD
  this.timeout(5000);
  mongoose.testConnection.on('connected', function() {
    // Drop the whole database, since that properly blocks for any active
    // connections. The database will get re-created on demand.
    mongoose.testConnection.db.dropDatabase(function() {
      done();
    });
  });
=======
  mongoose.testConnection.on('connected', done);
});

before(function mongoDropDatabase(done) {
  this.timeout(5000);

  // Drop the whole database, since that properly blocks for any active
  // connections. The database will get re-created on demand. If this times
  // out, it's likely because there are active connections.
  mongoose.testConnection.db.dropDatabase(done);
>>>>>>> bd947f47
});

// Spin up a new redis-server for running the test suite. Multiple database on
// the main instance would be an option, but that seems like it may become
// deprecated. This also ensures our tests don't accidentally step on a
// person's local usage of any random database on the main redis instance.
var redisServer;
var redisPidFile = path.resolve(__dirname, '../tmp/redis.pid');
before(function redisStart(done) {
  if(fs.existsSync(redisPidFile)) {
    var pid = fs.readFileSync(redisPidFile);
    if(pid) {
      forever.kill(pid, false, 'SIGKILL');
    }
  }

  // Spin up the redis-server process.
  redisServer = new (forever.Monitor)(['redis-server', '--port', config.get('redis.port')], {
    max: 1,
    silent: true,
    pidFile: redisPidFile,
  });

  var redisOutput = '';
  redisServer.on('stderr', function(data) {
    redisOutput += data.toString();
  });

  redisServer.on('stdout', function(data) {
    redisOutput += data.toString();
  });

  // Make sure the redis-server process doesn't just quickly die on startup
  // (for example, if the port is already in use).
  var exitListener = function () {
    // Delay exiting, so stdout/stderr can be captured and displayed. I think
    // this is an odd-bug with forever-monitor, where the output gets weird on
    // immediate exits. Possibly related to similar oddities seen when trying
    // to use log files: https://github.com/nodejitsu/forever-monitor/issues/36
    setTimeout(function() {
      console.error('\nFailed to start redis server:');
      console.error(redisOutput);
      process.exit(1);
    }, 250);
  };
  redisServer.on('exit', exitListener);

  setTimeout(function() {
    if(exitListener) {
      redisServer.removeListener('exit', exitListener);
      exitListener = null;
    }
  }, 1000);

  redisServer.on('start', function(process, data) {
    fs.writeFileSync(redisPidFile, data.pid);

    // Wait until we're able to establish a connection before moving on.
    var connected = false;
    async.until(function() {
      return connected;
    }, function(callback) {
      net.connect({
        port: config.get('redis.port'),
      }).on('connect', function() {
        connected = true;
        callback();
      }).on('error', function() {
        setTimeout(callback, 20);
      });
    }, done);
  });

  redisServer.start();
});

// Wipe the redis data.
before(function redisOpen(done) {
  global.redisClient = redis.createClient(config.get('redis.port'), config.get('redis.host'));
  global.redisClient.flushdb(function() {
    done();
  });
});

// Close the mongo connection cleanly after each run.
after(function mongoClose(done) {
  mongoose.testConnection.close(function() {
    done();
  });
});

after(function redisClose(done) {
  if(global.redisClient) {
    global.redisClient.quit(function() {
      if(redisServer.running) {
        redisServer.on('exit', function() {
          done();
        });

        redisServer.stop();
        fs.unlinkSync(redisPidFile);
      } else {
        done();
      }
    });
  }
});<|MERGE_RESOLUTION|>--- conflicted
+++ resolved
@@ -16,16 +16,6 @@
 mongoose.testConnection = mongoose.createConnection(config.get('mongodb.url'), config.get('mongodb.options'));
 
 before(function mongoOpen(done) {
-<<<<<<< HEAD
-  this.timeout(5000);
-  mongoose.testConnection.on('connected', function() {
-    // Drop the whole database, since that properly blocks for any active
-    // connections. The database will get re-created on demand.
-    mongoose.testConnection.db.dropDatabase(function() {
-      done();
-    });
-  });
-=======
   mongoose.testConnection.on('connected', done);
 });
 
@@ -36,7 +26,6 @@
   // connections. The database will get re-created on demand. If this times
   // out, it's likely because there are active connections.
   mongoose.testConnection.db.dropDatabase(done);
->>>>>>> bd947f47
 });
 
 // Spin up a new redis-server for running the test suite. Multiple database on
