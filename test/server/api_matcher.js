'use strict';

require('../test_helper');

var request = require('request');

describe('ApiUmbrellaGatekeper', function() {
  describe('api matching', function() {
    describe('host matching', function() {
      shared.runServer({
        gatekeeper: {
          default_frontend_host: 'default-host-config.example.com',
        },
        apis: [
          {
            'frontend_host': 'localhost:7777',
            'backend_host': 'example.com',
            '_id': 'localhost-non-matching-port',
            'url_matches': [
              {
                'frontend_prefix': '/info/matching/',
                'backend_prefix': '/info/matching/'
              }
            ],
            settings: {
              headers: [
                { key: 'X-Backend', value: 'localhost-non-matching-port' },
              ],
            },
          },
          {
            'frontend_host': 'localhost:9080',
            'backend_host': 'example.com',
            '_id': 'localhost-with-port',
            'url_matches': [
              {
                'frontend_prefix': '/info/matching/',
                'backend_prefix': '/info/matching/'
              }
            ],
            settings: {
              headers: [
                { key: 'X-Backend', value: 'localhost-with-port' },
              ],
            },
          },
          {
            'frontend_host': 'localhost:80',
            'backend_host': 'example.com',
            '_id': 'localhost-default-port',
            'url_matches': [
              {
                'frontend_prefix': '/info/matching/',
                'backend_prefix': '/info/matching/'
              }
            ],
            settings: {
              headers: [
                { key: 'X-Backend', value: 'localhost-default-port' },
              ],
            },
          },
          {
            'frontend_host': 'localhost:443',
            'backend_host': 'example.com',
            '_id': 'localhost-ssl-port',
            'url_matches': [
              {
                'frontend_prefix': '/info/matching/',
                'backend_prefix': '/info/matching/'
              }
            ],
            settings: {
              headers: [
                { key: 'X-Backend', value: 'localhost-ssl-port' },
              ],
            },
          },
          {
            'frontend_host': 'fallback.example.com',
            'backend_host': 'example.com',
            '_id': 'fallback-no-port',
            'url_matches': [
              {
                'frontend_prefix': '/info/matching/',
                'backend_prefix': '/info/matching/'
              }
            ],
            settings: {
              headers: [
                { key: 'X-Backend', value: 'fallback-no-port' },
              ],
            },
          },
          {
            'frontend_host': '.wild-just-dot-subdomain.foo',
            'backend_host': 'example.com',
            '_id': 'wildcard-just-dot-subdomain',
            'url_matches': [
              {
                'frontend_prefix': '/info/wildcard-subdomain/',
                'backend_prefix': '/info/wildcard-subdomain/'
              }
            ]
          },
          {
            'frontend_host': '*wild-without-dot-subdomain.foo',
            'backend_host': 'example.com',
            '_id': 'wildcard-without-dot-subdomain',
            'url_matches': [
              {
                'frontend_prefix': '/info/wildcard-subdomain/',
                'backend_prefix': '/info/wildcard-subdomain/'
              }
            ]
          },
          {
            'frontend_host': '*.wild-with-dot-subdomain.foo',
            'backend_host': 'example.com',
            '_id': 'wildcard-with-dot-subdomain',
            'url_matches': [
              {
                'frontend_prefix': '/info/wildcard-subdomain/',
                'backend_prefix': '/info/wildcard-subdomain/'
              }
            ]
          },
          {
            'frontend_host': '*',
            'backend_host': 'example.com',
            '_id': 'wildcard',
            'url_matches': [
              {
                'frontend_prefix': '/info/wildcard/',
                'backend_prefix': '/info/wildcard/'
              }
            ],
            settings: {
              headers: [
                { key: 'X-Backend', value: 'wildcard' },
              ],
            },
          },
          {
            'frontend_host': 'wildcard-coexist.example.com',
            'backend_host': 'example.com',
            '_id': 'host-over-wildcard',
            'url_matches': [
              {
                'frontend_prefix': '/info/wildcard-coexist/',
                'backend_prefix': '/info/wildcard-coexist/'
              }
            ],
            settings: {
              headers: [
                { key: 'X-Backend', value: 'host-over-wildcard' },
              ],
            },
          },
          {
            'frontend_host': '*.wildcard-backend-star-dot.foo',
            'backend_host': '*.example.com',
            '_id': 'wildcard-backend-star-dot',
            'url_matches': [
              {
                'frontend_prefix': '/info/wildcard-backend/',
                'backend_prefix': '/info/wildcard-backend/'
              }
            ]
          },
          {
            'frontend_host': '.wildcard-backend-dot.foo',
            'backend_host': '.example.com',
            '_id': 'wildcard-backend-dot',
            'url_matches': [
              {
                'frontend_prefix': '/info/wildcard-backend/',
                'backend_prefix': '/info/wildcard-backend/'
              }
            ]
          },
          {
            'frontend_host': 'default-host-config.example.com',
            'backend_host': 'example.com',
            '_id': 'default-host-config',
            'url_matches': [
              {
                'frontend_prefix': '/info/default-host-config/',
                'backend_prefix': '/info/default-host-config/'
              }
            ],
            settings: {
              headers: [
                { key: 'X-Backend', value: 'default-host-config' },
              ],
            },
          },
        ],
      });

      it('uses full host with port to find the matching api', function(done) {
        var opts = shared.buildRequestOptions('/info/matching/', this.apiKey);
        request.get(opts, function(error, response, body) {
          var data = JSON.parse(body);
          data.headers['x-backend'].should.eql('localhost-with-port');
          done();
        });
      });

      it('prefers the host header', function(done) {
        var opts = shared.buildRequestOptions('/info/matching/', this.apiKey, {
          headers: {
            'Host': 'localhost:80',
          },
        });

        request.get(opts, function(error, response, body) {
          var data = JSON.parse(body);
          data.headers['x-backend'].should.eql('localhost-default-port');
          done();
        });
      });

      it('fills in host headers with missing ports with defaults', function(done) {
        var opts = shared.buildRequestOptions('/info/matching/', this.apiKey, {
          headers: {
            'Host': 'localhost',
          },
        });

        request.get(opts, function(error, response, body) {
          var data = JSON.parse(body);
          data.headers['x-backend'].should.eql('localhost-default-port');
          done();
        });
      });

      it('determines the default ports based on the protocol', function(done) {
        var opts = shared.buildRequestOptions('/info/matching/', this.apiKey, {
          headers: {
            'Host': 'localhost',
            'X-Forwarded-Proto': 'https',
          },
        });

        request.get(opts, function(error, response, body) {
          var data = JSON.parse(body);
          data.headers['x-backend'].should.eql('localhost-ssl-port');
          done();
        });
      });

      it('falls back to the hostname when using a standard port', function(done) {
        var opts = shared.buildRequestOptions('/info/matching/', this.apiKey, {
          headers: {
            'Host': 'fallback.example.com:80',
          },
        });

        request.get(opts, function(error, response, body) {
          var data = JSON.parse(body);
          data.headers['x-backend'].should.eql('fallback-no-port');
          done();
        });
      });

      it('falls back to the hostname when using a non-standard port', function(done) {
        var opts = shared.buildRequestOptions('/info/matching/', this.apiKey, {
          headers: {
            'Host': 'fallback.example.com:123',
          },
        });

        request.get(opts, function(error, response, body) {
          var data = JSON.parse(body);
          data.headers['x-backend'].should.eql('fallback-no-port');
          done();
        });
      });

      it('falls back to wildcard hostnames if no other hostname matches', function(done) {
        var opts = shared.buildRequestOptions('/info/wildcard/', this.apiKey, {
          headers: {
            'Host': 'google.com:789',
          },
        });

        request.get(opts, function(error, response, body) {
          var data = JSON.parse(body);
<<<<<<< HEAD
          data.headers['x-backend'].should.eql('wildcard');
=======
          data.headers['x-api-umbrella-backend-id'].should.eql('wildcard');
          data.headers['host'].should.eql('example.com');
>>>>>>> 71465d3c
          done();
        });
      });

      it('can still fallback to wildcard apis even if a matching host is present for other apis', function(done) {
        var opts = shared.buildRequestOptions('/info/wildcard/', this.apiKey, {
          headers: {
            'Host': 'wildcard-coexist.example.com',
          },
        });

        request.get(opts, function(error, response, body) {
          var data = JSON.parse(body);
<<<<<<< HEAD
          data.headers['x-backend'].should.eql('wildcard');
=======
          data.headers['x-api-umbrella-backend-id'].should.eql('wildcard');
          data.headers['host'].should.eql('example.com');
>>>>>>> 71465d3c
          done();
        });
      });

      describe('wildcard subdomains', function() {
        describe('*. prefix', function() {
          it('matches wildcard subdomains', function(done) {
            var opts = shared.buildRequestOptions('/info/wildcard-subdomain/', this.apiKey, {
              headers: {
                'Host': 'foo.wild-with-dot-subdomain.foo',
              },
            });

            request.get(opts, function(error, response, body) {
              var data = JSON.parse(body);
              data.headers['x-api-umbrella-backend-id'].should.eql('wildcard-with-dot-subdomain');
              data.headers['host'].should.eql('example.com');
              done();
            });
          });

          describe('does not match the root domain itself', function() {
            shared.itBehavesLikeGatekeeperBlocked('/info/wildcard-subdomain/', 404, 'NOT_FOUND', {
              headers: {
                'Host': 'wild-with-dot-subdomain.foo',
              },
            });
          });

          describe('does not match wildcards without the dot boundary', function() {
            shared.itBehavesLikeGatekeeperBlocked('/info/wildcard-subdomain/', 404, 'NOT_FOUND', {
              headers: {
                'Host': 'foowild-with-dot-subdomain.foo',
              },
            });
          });

          describe('does not match domains with extra trailing text', function() {
            shared.itBehavesLikeGatekeeperBlocked('/info/wildcard-subdomain/', 404, 'NOT_FOUND', {
              headers: {
                'Host': 'foo.wild-with-dot-subdomain.foobar',
              },
            });
          });

          it('matches domain with extra port information', function(done) {
            var opts = shared.buildRequestOptions('/info/wildcard-subdomain/', this.apiKey, {
              headers: {
                'Host': 'foo.wild-with-dot-subdomain.foo:80',
              },
            });

            request.get(opts, function(error, response, body) {
              var data = JSON.parse(body);
              data.headers['x-api-umbrella-backend-id'].should.eql('wildcard-with-dot-subdomain');
              data.headers['host'].should.eql('example.com');
              done();
            });
          });

          it('replaces wildcard subdomains in backend hosts', function(done) {
            var opts = shared.buildRequestOptions('/info/wildcard-backend/', this.apiKey, {
              headers: {
                'Host': 'foo.wildcard-backend-star-dot.foo',
              },
            });

            request.get(opts, function(error, response, body) {
              var data = JSON.parse(body);
              data.headers['x-api-umbrella-backend-id'].should.eql('wildcard-backend-star-dot');
              data.headers['host'].should.eql('foo.example.com');
              done();
            });
          });

          it('replaces wildcard subdomains multiple levels deep in backend hosts', function(done) {
            var opts = shared.buildRequestOptions('/info/wildcard-backend/', this.apiKey, {
              headers: {
                'Host': 'foo.bar.wildcard-backend-star-dot.foo',
              },
            });

            request.get(opts, function(error, response, body) {
              var data = JSON.parse(body);
              data.headers['x-api-umbrella-backend-id'].should.eql('wildcard-backend-star-dot');
              data.headers['host'].should.eql('foo.bar.example.com');
              done();
            });
          });

        });

        describe('. prefix', function() {
          it('matches wildcard subdomains', function(done) {
            var opts = shared.buildRequestOptions('/info/wildcard-subdomain/', this.apiKey, {
              headers: {
                'Host': 'foo.wild-just-dot-subdomain.foo',
              },
            });

            request.get(opts, function(error, response, body) {
              var data = JSON.parse(body);
              data.headers['x-api-umbrella-backend-id'].should.eql('wildcard-just-dot-subdomain');
              data.headers['host'].should.eql('example.com');
              done();
            });
          });

          it('matches the root domain itself', function(done) {
            var opts = shared.buildRequestOptions('/info/wildcard-subdomain/', this.apiKey, {
              headers: {
                'Host': 'wild-just-dot-subdomain.foo',
              },
            });

            request.get(opts, function(error, response, body) {
              var data = JSON.parse(body);
              data.headers['x-api-umbrella-backend-id'].should.eql('wildcard-just-dot-subdomain');
              data.headers['host'].should.eql('example.com');
              done();
            });
          });

          describe('does not match wildcards without the dot boundary', function() {
            shared.itBehavesLikeGatekeeperBlocked('/info/wildcard-subdomain/', 404, 'NOT_FOUND', {
              headers: {
                'Host': 'foowild-just-dot-subdomain.foo',
              },
            });
          });

          describe('does not match domains with extra trailing text', function() {
            shared.itBehavesLikeGatekeeperBlocked('/info/wildcard-subdomain/', 404, 'NOT_FOUND', {
              headers: {
                'Host': 'foo.wild-just-dot-subdomain.foobar',
              },
            });
          });

          it('matches domain with extra port information', function(done) {
            var opts = shared.buildRequestOptions('/info/wildcard-subdomain/', this.apiKey, {
              headers: {
                'Host': 'foo.wild-just-dot-subdomain.foo:80',
              },
            });

            request.get(opts, function(error, response, body) {
              var data = JSON.parse(body);
              data.headers['x-api-umbrella-backend-id'].should.eql('wildcard-just-dot-subdomain');
              data.headers['host'].should.eql('example.com');
              done();
            });
          });

          it('replaces wildcard subdomains in backend hosts', function(done) {
            var opts = shared.buildRequestOptions('/info/wildcard-backend/', this.apiKey, {
              headers: {
                'Host': 'foo.wildcard-backend-dot.foo',
              },
            });

            request.get(opts, function(error, response, body) {
              var data = JSON.parse(body);
              data.headers['x-api-umbrella-backend-id'].should.eql('wildcard-backend-dot');
              data.headers['host'].should.eql('foo.example.com');
              done();
            });
          });

          it('replaces wildcard backend hosts with nothing if accessing the root', function(done) {
            var opts = shared.buildRequestOptions('/info/wildcard-backend/', this.apiKey, {
              headers: {
                'Host': 'wildcard-backend-dot.foo',
              },
            });

            request.get(opts, function(error, response, body) {
              var data = JSON.parse(body);
              data.headers['x-api-umbrella-backend-id'].should.eql('wildcard-backend-dot');
              data.headers['host'].should.eql('example.com');
              done();
            });
          });
        });

        describe('* prefix', function() {
          describe('does not match wildcard subdomains', function() {
            shared.itBehavesLikeGatekeeperBlocked('/info/wildcard-subdomain/', 404, 'NOT_FOUND', {
              headers: {
                'Host': 'foo.wild-without-dot-subdomain.foo',
              },
            });
          });

          describe('does not match the root domain itself', function() {
            shared.itBehavesLikeGatekeeperBlocked('/info/wildcard-subdomain/', 404, 'NOT_FOUND', {
              headers: {
                'Host': 'wild-without-dot-subdomain.foo',
              },
            });
          });

          describe('does not match wildcards without the dot boundary', function() {
            shared.itBehavesLikeGatekeeperBlocked('/info/wildcard-subdomain/', 404, 'NOT_FOUND', {
              headers: {
                'Host': 'foowild-without-dot-subdomain.foo',
              },
            });
          });
        });

        describe('escapes other possible regex characters in domain', function() {
          shared.itBehavesLikeGatekeeperBlocked('/info/wildcard-subdomain/', 404, 'NOT_FOUND', {
            headers: {
              'Host': 'foo.wild-with-dot-subdomainXfoo',
            },
          });
        });
      });


      it('allows a configurable default host to fallback to', function(done) {
        var opts = shared.buildRequestOptions('/info/default-host-config/', this.apiKey, {
          headers: {
            'Host': 'google.com:890',
          },
        });

        request.get(opts, function(error, response, body) {
          var data = JSON.parse(body);
          data.headers['x-backend'].should.eql('default-host-config');
          done();
        });
      });

      describe('non-matching host', function() {
        shared.itBehavesLikeGatekeeperBlocked('/info/matching/', 404, 'NOT_FOUND', {
          headers: {
            'Host': 'unmatched.example.com',
          },
        });
      });
    });

    describe('prefix matching', function() {
      shared.runServer({
        apis: [
          {
            'frontend_host': 'localhost',
            'backend_host': 'example.com',
            '_id': 'other-prefix',
            'url_matches': [
              {
                'frontend_prefix': '/info/other/',
                'backend_prefix': '/info/other/'
              }
            ],
            settings: {
              headers: [
                { key: 'X-Backend', value: 'other-prefix' },
              ],
            },
          },
          {
            'frontend_host': 'unused.example.com',
            'backend_host': 'example.com',
            '_id': 'specific-prefix-different-host',
            'url_matches': [
              {
                'frontend_prefix': '/info/specific/',
                'backend_prefix': '/info/specific/'
              }
            ],
            settings: {
              headers: [
                { key: 'X-Backend', value: 'specific-prefix-different-host' },
              ],
            },
          },
          {
            'frontend_host': 'localhost',
            'backend_host': 'example.com',
            '_id': 'specific-prefix',
            'url_matches': [
              {
                'frontend_prefix': '/info/specific/',
                'backend_prefix': '/info/specific/'
              }
            ],
            settings: {
              headers: [
                { key: 'X-Backend', value: 'specific-prefix' },
              ],
            },
          },
        ],
      });

      it('matches based on host and prefix combination', function(done) {
        var opts = shared.buildRequestOptions('/info/specific/', this.apiKey);
        request.get(opts, function(error, response, body) {
          var data = JSON.parse(body);
          data.headers['x-backend'].should.eql('specific-prefix');
          done();
        });
      });

      it('ignores everything past the matching prefix', function(done) {
        var opts = shared.buildRequestOptions('/info/specific/abc/xyz', this.apiKey);
        request.get(opts, function(error, response, body) {
          var data = JSON.parse(body);
          data.headers['x-backend'].should.eql('specific-prefix');
          done();
        });
      });

      describe('non-matching prefixes', function() {
        describe('mismatched trailing slash', function() {
          shared.itBehavesLikeGatekeeperBlocked('/info/specific', 404, 'NOT_FOUND');
        });

        describe('mismatched case sensitivity', function() {
          shared.itBehavesLikeGatekeeperBlocked('/info/SPECIFIC/', 404, 'NOT_FOUND');
        });
      });
    });

    describe('request rewriting', function() {
      shared.runServer({
        apis: [
          {
            'frontend_host': 'localhost',
            'backend_host': 'example.com',
            '_id': 'rewrites',
            'url_matches': [
              {
                'frontend_prefix': '/info/incoming/',
                'backend_prefix': '/info/outgoing/'
              }
            ],
            settings: {
              headers: [
                { key: 'X-Backend', value: 'rewrites' },
              ],
            },
          },
        ],
      });

      it('rewrites the prefix', function(done) {
        var opts = shared.buildRequestOptions('/info/incoming/example', this.apiKey);
        request.get(opts, function(error, response, body) {
          var data = JSON.parse(body);
          data.url.path.should.eql('/info/outgoing/example');
          done();
        });
      });

      it('maintains query string parameters when rewriting the prefix', function(done) {
        var opts = shared.buildRequestOptions('/info/incoming/example?param1=value1&param2=value2', this.apiKey);
        request.get(opts, function(error, response, body) {
          var data = JSON.parse(body);
          data.url.path.should.eql('/info/outgoing/example?param1=value1&param2=value2');
          done();
        });
      });
    });
  });
});<|MERGE_RESOLUTION|>--- conflicted
+++ resolved
@@ -287,12 +287,8 @@
 
         request.get(opts, function(error, response, body) {
           var data = JSON.parse(body);
-<<<<<<< HEAD
           data.headers['x-backend'].should.eql('wildcard');
-=======
-          data.headers['x-api-umbrella-backend-id'].should.eql('wildcard');
           data.headers['host'].should.eql('example.com');
->>>>>>> 71465d3c
           done();
         });
       });
@@ -306,12 +302,8 @@
 
         request.get(opts, function(error, response, body) {
           var data = JSON.parse(body);
-<<<<<<< HEAD
           data.headers['x-backend'].should.eql('wildcard');
-=======
-          data.headers['x-api-umbrella-backend-id'].should.eql('wildcard');
           data.headers['host'].should.eql('example.com');
->>>>>>> 71465d3c
           done();
         });
       });
